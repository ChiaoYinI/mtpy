"""
Description:
To compute and encapsulate the properties of a set of EDI files

Author: fei.zhang@ga.gov.au

InitDate: 2017-04-20
"""

from __future__ import print_function

import csv
import glob
import logging
import os
import sys

import geopandas as gpd
import matplotlib.pyplot as plt
import numpy as np
import pandas as pd
from shapely.geometry import Point  # , Polygon, LineString, LinearRing

# import matplotlib as mpl
# from mpl_toolkits.axes_grid1 import make_axes_locatable
import mtpy.core.mt as mt
import mtpy.imaging.mtplottools as mtplottools
from mtpy.utils.mtpylog import MtPyLog

logger = MtPyLog().get_mtpy_logger(__name__)
logger.setLevel(logging.DEBUG)


<<<<<<< HEAD
def is_num_in_seq(anum, aseq, atol=0.0000001):
=======
def is_num_in_seq(anum, aseq, tolerance=0.0001):
>>>>>>> 555dd83d
    """
    check if anum is in a sequence by a small tolerance
    :param anum:
    :param aseq:
    :param atol: absolute tolerance
    :return: True | False
    """
    # print(np.isclose(anum, aseq, atol=atol))
    # return np.isclose(anum, aseq, atol=atol).any()
    for an_number in aseq:
        if abs(anum - an_number) < atol:
            return True
        else:
            pass

    return False


class EdiCollection(object):
    """
    A super class to encapsulate the properties pertinent to a set of EDI files
    """

    def __init__(self, edilist, ptol=0.05):
        """ constructor
        :param edilist: a list of edifiles with full path, for read-only
        :param ptol: period tolerance considered as equal, default 0.05 means 5 percent
        this param controls what freqs/periods are grouped together:
        10pct may result more double counting of freq/period data than 5pct.
        eg: E:/Data/MT_Datasets/WenPingJiang_EDI 18528 rows vs 14654 rows
        """

        self.edifiles = edilist
        logger.info("number of edi files in this collection: %s",
                    len(self.edifiles))
        assert len(self.edifiles) > 0

        self.num_of_edifiles = len(self.edifiles)  # number of stations
        print ("number of stations/edifiles = %s" % self.num_of_edifiles)

        self.ptol = ptol

        if self.edifiles is not None:
            logger.debug("constructing MT objects from edi files")
            self.mt_obj_list = [mt.MT(edi) for edi in self.edifiles]
        else:
            logger.error("None Edi file set")

        # get all frequencies from all edi files
        self.all_frequencies = None
        self.mt_periods = None
        self.all_unique_periods = self._get_all_periods()

        self.geopdf = self.create_mt_station_gdf()

        self.bound_box_dict = self.get_bounding_box()  # in orginal projection

        return

    def _get_all_periods(self):
        """
        from the list of edi files get a list of all unique periods from the frequencies.
        """
        if self.all_frequencies is not None:  # already initialized
            return

        # get all frequencies from all edi files
        all_freqs = []
        for mt_obj in self.mt_obj_list:
            all_freqs.extend(list(mt_obj.Z.freq))

        self.mt_periods = 1.0/np.array(all_freqs)

        # sort all frequencies so that they are in ascending order,
        # use set to remove repeats and make an array
        self.all_frequencies = sorted(list(set(all_freqs)))

        logger.debug("Number of MT Frequencies: %s", len(self.all_frequencies))

        all_periods = 1.0 / \
            np.array(sorted(self.all_frequencies, reverse=True))

        #logger.debug("Type of the all_periods %s", type(all_periods))
        logger.info("Number of MT Periods: %s", len(all_periods))
        logger.debug(all_periods)

        return all_periods

    def get_periods_by_stats(self, percentage=10.0):
        """
        check the presence of each period in all edi files, keep a list of periods which are at least percentage present
        :return: a list of periods which are present in at least percentage edi files
        """
        adict = {}
        for aper in self.all_unique_periods:
            station_list = []
            afreq = 1.0 / aper
            acount = 0
            for mt_obj in self.mt_obj_list:
                # if afreq in mt_obj.Z.freq:
                if is_num_in_seq(afreq, mt_obj.Z.freq):
                    acount = acount + 1
                    station_list.append(mt_obj.station)

            if (100.0 * acount) / self.num_of_edifiles >= percentage:
                adict.update({aper: acount})
                #print (aper, acount)
            else:
                logger.info("Period=%s is excluded. it is from stations: %s ", aper, station_list)

        mydict_ordered = sorted(
            adict.items(), key=lambda value: value[1], reverse=True)
        # for apair in mydict_ordered:
        #     print (apair)

        selected_periods = [pc[0] for pc in mydict_ordered]

        print("Selected periods %s out of the total %s:" % (len(selected_periods), len(self.all_unique_periods)))
        return selected_periods

    def create_mt_station_gdf(self, outshpfile=None):
        """
        create station location geopandas dataframe, and output to shape file outshpfile
        :return: gdf
        """

        mt_stations = []

        for mtobj in self.mt_obj_list:
            mt_stations.append(
                [mtobj.station, mtobj.lon, mtobj.lat, mtobj.elev, mtobj.utm_zone])

        pdf = pd.DataFrame(mt_stations, columns=['StationId', 'Lon', 'Lat', 'Elev', 'UtmZone'])

        #print (pdf.head())

        mt_points = [Point(xy) for xy in zip(pdf.Lon, pdf.Lat)]
        # OR pdf['geometry'] = pdf.apply(lambda z: Point(z.Lon, z.Lat), axis=1)
        # if you want to df = df.drop(['Lon', 'Lat'], axis=1)
        # crs0 = {'init': 'epsg:4326'}  # WGS84
        crs0 = {'init': 'epsg:4283'}  # GDA94
        gdf = gpd.GeoDataFrame(pdf, crs=crs0, geometry=mt_points)

        if outshpfile is not None:
            gdf.to_file(outshpfile, driver='ESRI Shapefile')

        return gdf

    def plot_stations(self, savefile=None, showfig=True):
        """
        visualise the geopandas df of MT stations
        :return:
        """

        gdf = self.geopdf
        gdf.plot(figsize=(10, 6), marker='o', color='blue', markersize=5)

        if savefile is not None:
            fig = plt.gcf()
            fig.savefig(savefile, dpi=300)

        if showfig is True:
            plt.show()

        return savefile

    def display_on_basemap(self):
        """

        :return:
        """

        world = gpd.read_file(gpd.datasets.get_path('naturalearth_lowres'))

        logger.debug(world.shape)

        myax = world.plot(alpha=0.5)
        # myax.set_xlim([149,150])
        # myax.set_xlim([110, 155])
        # myax.set_ylim([-40, -10])

        myax.set_xlim(
            (self.bound_box_dict['MinLon'], self.bound_box_dict['MaxLon']))
        myax.set_ylim(
            (self.bound_box_dict['MinLat'], self.bound_box_dict['MaxLat']))

        myax2 = self.geopdf.plot(ax=myax, figsize=(
            10, 6), marker='o', color='blue', markersize=8)

        plt.show()

        return myax2

    def display_on_image(self):
        """
        display/overlay the MT properties on a background geo-referenced map image
        :return:
        """
        import examples.sandpit.plot_geotiff_imshow as plotegoimg

        myax = plotegoimg.plot_geotiff(
            geofile='tests/data/PM_Gravity.tif', show=False)

        margin = 0.02  # degree
        myax.set_xlim(
            (self.bound_box_dict['MinLon'] - margin, self.bound_box_dict['MaxLon'] + margin))
        myax.set_ylim(
            (self.bound_box_dict['MinLat'] - margin, self.bound_box_dict['MaxLat'] + margin))

        myax2 = self.geopdf.plot(ax=myax, figsize=(
            10, 6), marker='o', color='r', markersize=10)

        plt.show()

        return myax2

    def create_measurement_csv(self, dest_dir='/e/tmp'):
        """
        create csv file from the data of EDI files: IMPEDANCE, APPARENT RESISTIVITIES AND PHASES
        see also utils/shapefiles_creator.py
        :return: csvfname
        """
        if dest_dir is None:
            raise Exception("output dir was not provided!!")
        else:
            logger.info("result will be in the dir %s", dest_dir)
            if not os.path.exists(dest_dir):
                os.mkdir(dest_dir)

        # summary csv file
        csv_basename = "edi_measurement"
        csvfname = os.path.join(dest_dir, "%s.csv"%csv_basename)

        pt_dict = {}

        csv_header = [
            'FREQ','STATION', 'LAT', 'LON',  'ZXXre','ZXXim',
            'ZXYre', 'ZXYim', 'ZYXre', 'ZYXim', 'ZYYre', 'ZYYim','TXre', 'TXim', 'TYre', 'TYim',
            'RHOxx', 'RHOxy', 'RHOyx', 'RHOyy', 'PHSxx', 'PHSxy', 'PHSyx', 'PHSyy'
                      ]

        with open(csvfname, "wb") as csvf:
            writer = csv.writer(csvf)
            writer.writerow(csv_header)

        for freq in self.all_frequencies:

            mtlist = []
            for mt_obj in self.mt_obj_list:

                f_index_list = [ff for ff, f2 in enumerate(mt_obj.Z.freq)
                                if (f2 > freq * (1 - self.ptol)) and
                                (f2 < freq * (1 + self.ptol))]
                if len(f_index_list) > 1:
                    logger.warn("more than one fre found %s", f_index_list)

                if len(f_index_list) >= 1:
                    p_index = f_index_list[0]

                    logger.debug("The freqs index %s", f_index_list)
                    # geographic coord lat long and elevation
                    # long, lat, elev = (mt_obj.lon, mt_obj.lat, 0)
                    station, lat, lon = (
                        mt_obj.station, mt_obj.lat, mt_obj.lon)

                    resist_phase =  mtplottools.ResPhase(z_object=mt_obj.Z)
                    # resist_phase.compute_res_phase()

                    mt_stat = [freq, station, lat, lon,
                               mt_obj.Z.z[p_index,0,0].real,
                               mt_obj.Z.z[p_index,0,0].imag,
                               mt_obj.Z.z[p_index,0,1].real,
                               mt_obj.Z.z[p_index,0,1].imag,
                               mt_obj.Z.z[p_index,1,0].real,
                               mt_obj.Z.z[p_index,1,0].imag,
                               mt_obj.Z.z[p_index,1,1].real,
                               mt_obj.Z.z[p_index,1,1].imag,
                               mt_obj.Tipper.tipper[p_index,0,0].real,
                               mt_obj.Tipper.tipper[p_index,0,0].imag,
                               mt_obj.Tipper.tipper[p_index, 0, 1].real,
                               mt_obj.Tipper.tipper[p_index, 0, 1].imag,
                               resist_phase.resxx[p_index], resist_phase.resxy[p_index],
                               resist_phase.resyx[p_index], resist_phase.resyy[p_index],
                               resist_phase.phasexx[p_index], resist_phase.phasexy[p_index],
                               resist_phase.phaseyx[p_index], resist_phase.phaseyy[p_index]
                               ]
                    mtlist.append(mt_stat)

                else:
                    logger.warn(
                        'Freq %s NOT found for this station %s', freq, mt_obj.station)

            with open(csvfname, "ab") as csvf:  # summary csv for all freqs
                writer = csv.writer(csvf)
                writer.writerows(mtlist)

            csv_basename2 = "%s_%sHz.csv" %(csv_basename, str(freq))
            csvfile2 = os.path.join(dest_dir, csv_basename2)

            with open(csvfile2, "wb") as csvf:  # individual csvfile for each freq
                writer = csv.writer(csvf)

                writer.writerow(csv_header)
                writer.writerows(mtlist)

            pt_dict[freq] = mtlist

        return csvfname

    def get_bounding_box(self, epsgcode=None):
        """ compute bounding box
        :return: bounding box in given proj coord system
        """

        if epsgcode is None:
            new_gdf = self.geopdf
        else:  # reproj
            new_gdf = self.geopdf.to_crs(epsg=epsgcode)

        tup = new_gdf.total_bounds

        bdict = {"MinLon": tup[0],
                 "MinLat": tup[1],
                 "MaxLon": tup[2],
                 "MaxLat": tup[3]}

        logger.debug(bdict)

        return bdict

    def show_prop(self):
        """
        show all properties
        :return:
        """
        print (len(self.all_unique_periods), 'unique periods (s)', self.all_unique_periods)
        print (len(self.all_frequencies),
               'unique frequencies (Hz)', self.all_frequencies)

        myper = obj.get_periods_by_stats(percentage=20)
        print(myper)


        print (self.bound_box_dict)

        self.plot_stations(savefile='/e/tmp/edi_collection_test.jpg')

        # self.display_on_basemap()

        self.display_on_image()

        # self.display_folium()

        return

    def create_phase_tensor_csv(self):
        """
        create phase tensor ellipse and tipper properties.
        :return:
        """
        return


if __name__ == "__main__":

# python mtpy/core/edi_collection.py examples/data/edi2/ /e/tmp3/edi2_csv
# python mtpy/core/edi_collection.py /e/Data/MT_Datasets/GA_UA_edited_10s-10000s /e/tmp3/GA_UA_edited_10s-10000s_csv

    if len(sys.argv) < 2:
        print ("\n  USAGE: %s edi_dir OR edi_list " % sys.argv[0])
        sys.exit(1)
    else:
        argv1 = sys.argv[1]
        if os.path.isdir(argv1):
            edis = glob.glob(argv1 + '/*.edi')
            assert len(edis) > 0  # must has edi files
            obj = EdiCollection(edis)

        elif os.path.isfile(argv1) and argv1.endswith('.edi'):
            # assume input is a list of EDI files
            obj = EdiCollection(sys.argv[1:])
        else:
            sys.exit(2)


        #obj.show_prop()

        #print(obj.get_bounding_box(epsgcode=28353))

        #obj.create_mt_station_gdf(outshpfile='/e/tmp/edi_collection_test.shp')

        obj.create_measurement_csv(dest_dir=sys.argv[2])<|MERGE_RESOLUTION|>--- conflicted
+++ resolved
@@ -31,11 +31,7 @@
 logger.setLevel(logging.DEBUG)
 
 
-<<<<<<< HEAD
-def is_num_in_seq(anum, aseq, atol=0.0000001):
-=======
-def is_num_in_seq(anum, aseq, tolerance=0.0001):
->>>>>>> 555dd83d
+def is_num_in_seq(anum, aseq, atol=0.0001):
     """
     check if anum is in a sequence by a small tolerance
     :param anum:
