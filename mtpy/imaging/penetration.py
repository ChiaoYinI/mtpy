--- conflicted
+++ resolved
@@ -13,32 +13,19 @@
 
 import os
 import sys
-<<<<<<< HEAD
-import numpy as np
-import matplotlib
-import matplotlib.pyplot as plt
-=======
 
 import matplotlib
 import matplotlib.pyplot as plt
 import numpy as np
->>>>>>> 1d05c82b
 from mpl_toolkits.axes_grid1 import make_axes_locatable
 from scipy.interpolate import griddata
 
 import mtpy
-<<<<<<< HEAD
-from imaging_base import ImagingBase, ParameterError, ImagingError
-import mtpy.modeling.occam2d_rewrite as occam2d
-from mtpy.core import mt as mt
-=======
 import mtpy.modeling.occam2d_rewrite as occam2d
 from imaging_base import ImagingBase, ParameterError, ImagingError
 from mtpy.core import mt as mt
 from mtpy.utils.decorator import deprecated
->>>>>>> 1d05c82b
 from mtpy.utils.mtpylog import MtPyLog
-from mtpy.utils.decorator import deprecated
 
 # get a logger object for this module, using the utility class MtPyLog to
 # config the logger
@@ -158,7 +145,6 @@
             raise Exception("please provide a period index list")
         elif self._fig is not None:
             return  # nothing to plot
-<<<<<<< HEAD
 
         pr = occam2d.Profile(edi_list=self._data)
         pr.generate_profile()
@@ -170,19 +156,6 @@
             (stations, periods, pen, _) = get_penetration_depth(pr.edi_list, int(period_index), whichrho=self._rho)
             line_label = "Period=%s" % periods[0]
 
-=======
-
-        pr = occam2d.Profile(edi_list=self._data)
-        pr.generate_profile()
-        # pr.plot_profile(station_id=[0, 4])
-
-        self._fig = plt.figure()
-        for period_index in self._period_indexes:
-            self._logger.debug("doing period index %s", period_index)
-            (stations, periods, pen, _) = get_penetration_depth(pr.edi_list, int(period_index), whichrho=self._rho)
-            line_label = "Period=%s" % periods[0]
-
->>>>>>> 1d05c82b
             plt.plot(
                 pr.station_locations,
                 pen,
@@ -254,19 +227,12 @@
     Note that the values of periods within10% tolerance (ptol=0.1) are considered as equal.
     Setting a smaller value for ptol(=0.05)may result less MT sites data included.
     """
-<<<<<<< HEAD
-    def __init__(self, data=None, period=None, rho='det'):
-=======
     def __init__(self, data=None, period=None, rho='det', ptol=0.1):
->>>>>>> 1d05c82b
         super(Depth3D, self).__init__()
         self._rho = None
         self._period = None
         self._period_fmt = None
-<<<<<<< HEAD
-=======
         self._ptol = ptol
->>>>>>> 1d05c82b
         self.set_data(data)
         self.set_rho(rho)
         self.set_period(period)
@@ -291,11 +257,7 @@
         else:
             (stations, periods, pendep, latlons) = get_penetration_depth_generic(self._data,
                                                                                  self._period,
-<<<<<<< HEAD
-                                                                                 whichrho=self._rho)
-=======
                                                                                  whichrho=self._rho, ptol=self._ptol)
->>>>>>> 1d05c82b
 
         # create figure
         self._fig = plt.figure()
@@ -563,30 +525,19 @@
     return edi_list
 
 
-<<<<<<< HEAD
-def get_penetration_depth_generic(edi_file_list, period_sec, whichrho='det'):
-=======
 def get_penetration_depth_generic(edi_file_list, period_sec, whichrho='det', ptol=0.1):
->>>>>>> 1d05c82b
     """
     This is a more generic and useful function to compute the penetration depths
     of a list of edi files at given period_sec (seconds).
     No assumption is made about the edi files period list.
     A tolerance of 10% is used to identify the relevant edi files which contain the period of interest.
 
-<<<<<<< HEAD
-=======
     :param ptol: freq error/tolerance, need to be consistent with phase_tensor_map.py, default is 0.1
->>>>>>> 1d05c82b
     :param edi_file_list: edi file list of mt object list
     :param period_sec: the float number value of the period in second: 0.1, ...20.0
     :param whichrho:
     :return: tuple of (stations, periods, penetrationdepth, lat-lons-pairs)
     """
-<<<<<<< HEAD
-    ptol = 0.1  # 10% freq error, need to be consistent with phase_tensor_map.py
-=======
->>>>>>> 1d05c82b
 
     scale_param = np.sqrt(1.0 / (2.0 * np.pi * 4 * np.pi * 10 ** (-7)))
     logger.debug("The scaling parameter=%.6f" % scale_param)
@@ -721,13 +672,8 @@
         minlon = min(minlon, lon)
         maxlon = max(maxlon, lon)
 
-<<<<<<< HEAD
-    logger.debug("Latitude Range:", minlat, maxlat)
-    logger.debug("Longitude Range:", minlon, maxlon)
-=======
     logger.debug("Latitude Range: [%.5f, %.5f]", minlat, maxlat)
     logger.debug("Longitude Range: [%.5f, %.5f]", minlon, maxlon)
->>>>>>> 1d05c82b
 
     # lats = [tup[0] for tup in latlons]
     # lons = [tup[1] for tup in latlons]
