# -*- coding: utf-8 -*-
"""
Created on Tue Oct 31 13:19:35 2017

@author: u64125
"""
import os
import numpy as np

import mtpy.analysis.geometry as mtg
from mtpy.core.mt import MT
from tests.beta import *
<<<<<<< HEAD

=======
>>>>>>> d26bc4c1

def test_fun():
    """
    test function
    :return: T/F
    """
    # mtObj = MT(r'C:\Git\mtpy\examples\data\edi_files\pb42c.edi')
<<<<<<< HEAD

=======
    
>>>>>>> d26bc4c1
    mtObj = MT(os.path.join(EDI_DATA_DIR, 'pb42c.edi'))

    dimensionality_result = np.array([1, 1, 1, 1, 1, 1, 1, 1, 1, 1, 1, 1, 1, 1, 1, 1, 1, 1, 2, 2, 2, 2, 2,
                                      2, 2, 2, 2, 3, 3, 3, 3, 3, 2, 2, 2, 2, 2, 2, 2, 2, 2, 2, 2])

    dimensionality = mtg.dimensionality(z_object=mtObj.Z)
    differ = np.abs(dimensionality - dimensionality_result)

    print differ

    assert np.all(differ < 1e-8)

if __name__ == "__main__":
    test_fun()<|MERGE_RESOLUTION|>--- conflicted
+++ resolved
@@ -10,10 +10,6 @@
 import mtpy.analysis.geometry as mtg
 from mtpy.core.mt import MT
 from tests.beta import *
-<<<<<<< HEAD
-
-=======
->>>>>>> d26bc4c1
 
 def test_fun():
     """
@@ -21,11 +17,7 @@
     :return: T/F
     """
     # mtObj = MT(r'C:\Git\mtpy\examples\data\edi_files\pb42c.edi')
-<<<<<<< HEAD
 
-=======
-    
->>>>>>> d26bc4c1
     mtObj = MT(os.path.join(EDI_DATA_DIR, 'pb42c.edi'))
 
     dimensionality_result = np.array([1, 1, 1, 1, 1, 1, 1, 1, 1, 1, 1, 1, 1, 1, 1, 1, 1, 1, 2, 2, 2, 2, 2,
